--- conflicted
+++ resolved
@@ -40,11 +40,7 @@
          * @return A new [Text] instance with the given value.
          */
         @Deprecated("use the builder fun")
-<<<<<<< HEAD
         operator fun invoke(@StringRes id: Int, vararg formatArgs: Any): Text =
-=======
-        operator fun invoke(@StringRes id: Int, formatArgs: Array<out Any>): Text =
->>>>>>> a8397691
             StringResource2(id, formatArgs)
 
         /**
@@ -206,10 +202,10 @@
         is PluralResource ->
             pluralStringResource(id = this.id, count = this.quantity)
 
-        is PluralResource2 -> pluralStringResource(this.id, this.quantity, this.formatArgs)
+        is PluralResource2 -> pluralStringResource(this.id, this.quantity, *this.formatArgs)
         is Raw -> this.value
         is StringResource -> stringResource(id = id)
-        is StringResource2 -> stringResource(id, formatArgs)
+        is StringResource2 -> stringResource(id, *formatArgs)
     }
 
 @Deprecated("Use value Text.value instead.")
@@ -245,15 +241,10 @@
     when (text) {
         is HtmlResource -> error("Not supported when collecting from Resource")
         is PluralResource -> getQuantityString(text.id, text.quantity)
-        is PluralResource2 -> getQuantityString(
-            text.id,
-            text.quantity,
-            text.formatArgs
-        )
-
+        is PluralResource2 -> getQuantityString(text.id, text.quantity, *text.formatArgs)
         is Raw -> text.value
         is StringResource -> getString(text.id)
-        is StringResource2 -> getString(text.id, text.formatArgs)
+        is StringResource2 -> getString(text.id, *text.formatArgs)
     }
 
 /**
